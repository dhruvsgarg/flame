--- conflicted
+++ resolved
@@ -144,24 +144,6 @@
 
             task_internal_init = Tasklet("internal_init", self.internal_init)
 
-<<<<<<< HEAD
-            task_init_oort_variables = Tasklet(
-                "init_oort_variables", self.init_oort_variables
-            )
-
-            task_load_data = Tasklet("load_data", self.load_data)
-
-            task_init = Tasklet("initialize", self.initialize)
-
-            task_get = Tasklet("fetch", self.get, TAG_FETCH)
-
-            task_train = Tasklet("train", self.train)
-
-            task_eval = Tasklet("evaluate", self.evaluate)
-
-            task_put = Tasklet("upload", self.put, TAG_UPLOAD)
-
-=======
             task_init_oort_variables = Tasklet("init_oort_variables", self.init_oort_variables)
 
             task_load_data = Tasklet("load_data", self.load_data)
@@ -186,7 +168,6 @@
 
             task_put = Tasklet("upload", self.put, TAG_UPLOAD)
 
->>>>>>> 13004b1c
             task_save_metrics = Tasklet("save_metrics", self.save_metrics)
 
             # create a loop object with loop exit condition function
